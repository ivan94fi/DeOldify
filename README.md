--- conflicted
+++ resolved
@@ -1,12 +1,10 @@
 # DeOldify
 
-<<<<<<< HEAD
-Simply put, the mission of this project is to colorize and restore old images.  I'll get into the details in a bit, but first let's get to the pictures!  BTW – most of these source images originally came from the [r/TheWayWeWere subreddit](https://www.reddit.com/r/TheWayWeWere), so credit to them for finding such great photos.
-=======
+
 **NEW!** Try out colorization here on Colab:  https://colab.research.google.com/github/mc-robinson/DeOldify/blob/master/DeOldify_colab.ipynb .  Huge thanks to Matt Robinson.
 
 Simply put, the mission of this project is to colorize and restore old images.  I'll get into the details in a bit, but first let's get to the pictures!  BTW – most of these source images originally came from the r/TheWayWeWere subreddit, so credit to them for finding such great photos.
->>>>>>> 56585b73
+
 
 #### Some of many results - These are pretty typical!
 
@@ -108,18 +106,10 @@
 Oh and I swear I'll document the code properly...eventually.  Admittedly I'm *one of those* people who believes in "self documenting code" (LOL).
 
 ### Getting Started Yourself
-<<<<<<< HEAD
-This project is built around the wonderful Fast.AI library.  Unfortunately, it's the -old- version and I have yet to upgrade it to the new version.  (That's definitely on the agenda.)  
-
-So prereqs, in summary:
-* ***Old* Fast.AI library** [**UPDATE 11/7/2018**] Easiest thing to do in my mind is just to take the `fastai/fastai` folder and drop it in the root of this project, right next to `fasterai`'s folder. Just today, I found this thread on installing `fast.ai` 0.7. This is probably your best resource on this subject!  https://forums.fast.ai/t/fastai-v0-7-install-issues-thread/24652 .  Do this first, this will take you most of the way, including dependencies.
-=======
-
 The easest way to get started is to simply try out colorization here on Colab:  https://colab.research.google.com/github/mc-robinson/DeOldify/blob/master/DeOldify_colab.ipynb .  This was contributed by Matt Robinson, and it's simply awesome.
 
 This project is built around the wonderful Fast.AI library.  Unfortunately, it's the -old- version and I have yet to upgrade it to the new version.  (That's definitely on the agenda.)  So prereqs, in summary:
 * ***Old* Fast.AI library** [**UPDATE 11/7/2018**] Easiest thing to do in my mind is just to take the fastai/fastai folder and drop it in the root of this project, right next to fasterai's folder. Just today, I found this thread on installing fast.ai 0.7-  This is probably your best resource on this subject!  https://forums.fast.ai/t/fastai-v0-7-install-issues-thread/24652 .  Do this first- this will take you most of the way, including dependencies.
->>>>>>> 56585b73
 * **Pytorch 0.4.1** (needs spectral_norm, so  latest stable release is needed). https://pytorch.org/get-started/locally/
 * **Jupyter Lab** `conda install -c conda-forge jupyterlab`
 * **Tensorboard** (i.e. install Tensorflow) and **TensorboardX** (https://github.com/lanpa/tensorboardX).  I guess you don't *have* to but man, life is so much better with it.  And I've conveniently provided hooks/callbacks to automatically write all kinds of stuff to tensorboard for you already!  The notebooks have examples of these being instantiated (or commented out since I didn't really need the ones doing histograms of the model weights).  Noteably, progress images will be written to Tensorboard every 200 iterations by default, so you get a constant and convenient look at what the model is doing.  `conda install -c anaconda tensorflow-gpu` 
